--- conflicted
+++ resolved
@@ -130,15 +130,9 @@
         default=False,
         metadata = {"help": "PR custom: decide whether to use class weighting when calculating loss"}
     )
-<<<<<<< HEAD
-    #report_to: List[str] = field(
-    #    default_factory=list, metadata={"help": "List of dataset sizes to load."}
-    #)
-=======
-    # report_to: List[str] = field(
-    #     default_factory=list, metadata={"help": "List of dataset sizes to load."}
-    # )
->>>>>>> 58eadc84
+    report_to: List[str] = field(
+         default_factory=list, metadata={"help": "List of dataset sizes to load."}
+    )
     shuffle: bool = field(
         default=False,
         metadata={"help": "Shuffle the train dataset."}
