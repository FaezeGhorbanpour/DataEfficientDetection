--- conflicted
+++ resolved
@@ -50,11 +50,7 @@
                 --splits "train" \
                 --index_path "/mounts/data/proj/faeze/data_efficient_hate/models/retriever/all_multilingual_with_m3/" \
                 --max_retrieved ${k} \
-<<<<<<< HEAD
-                --exclude_datasets "${dataset}"\
-=======
                 --exclude_datasets ${excluded_datasets[@]} \
->>>>>>> 70d3080a
                 --combine_train_set\
                 --do_fine_tuning \
                 --num_train_epochs ${epoch} \
