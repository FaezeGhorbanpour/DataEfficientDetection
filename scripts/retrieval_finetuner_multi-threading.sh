#!/bin/bash
BASE="/mounts/work/faeze/data_efficient_hate"

# Configuration
DATASETS=('bas19_es' 'for19_pt' 'has21_hi' 'ous19_ar' 'ous19_fr' 'san20_it' 'gahd24_de' 'xdomain_tr')
LANGUAGES=('es' 'pt' 'hi' 'ar' 'fr' 'it' 'de' 'tr')
RSS=(rs1 rs2 rs3 rs4 rs5)
GPUS=(0 1 2 3 4 5 6 7) # Adjust based on available GPUs

MODEL_NAME="cardiffnlp/twitter-xlm-roberta-base"
FOLDER_NAME="twitter-roberta"

#MODEL_NAME="microsoft/mdeberta-v3-base"
#FOLDER_NAME="mdeberta"

#MODEL_NAME="FacebookAI/xlm-roberta-base"
#FOLDER_NAME="roberta"

#KS=(20 30 40 50 100 200 300 400)
KS=(500 1000 2000 3000 4000 5000 10000 20000)
EPOCHS=(5 5 5 5 5 5 3 3)
# Function to process a single dataset
run_dataset() {
    local k=$1
    local epoch=$2
    local gpu=$3
    dataset="ous19_fr"
    lang="fr"

    echo "Starting k: ${k} on GPU: ${gpu}"

    for split in 10 20 30 40 50 100 200 300 400 500 1000 2000; do
        for ((i=0; i<${#RSS[@]}; i++)); do
            OUTPUT_DIR="${BASE}/models/retrieval_finetuner/${FOLDER_NAME}/${dataset}/${split}/${k}/${RSS[i]}/"
            CUDA_VISIBLE_DEVICES=${gpu} python main.py \
                --datasets "${dataset}-${split}-${RSS[i]}" \
                --languages "${lang}" \
                --seed ${RSS[i]//rs/} \
                --do_embedding \
                --embedder_model_name_or_path "m3" \
                --do_searching \
<<<<<<< HEAD
                --splits ["train"] \
=======
                --splits "train" \
>>>>>>> e63bffcb
                --index_path "/mounts/work/faeze/data_efficient_hate/models/retriever/all_multilingual_with_m3/" \
                --max_retrieved ${k} \
                --exclude_datasets "\[${dataset}\]" \
                --do_retrieval_tuning \
<<<<<<< HEAD
                --retrieval_num_train_epochs 3 \
=======
                --retrieval_num_train_epochs ${epoch} \
>>>>>>> e63bffcb
                --retrieval_do_train \
                --retrieval_do_test \
                --do_fine_tuning \
                --num_train_epochs 5 \
                --do_train\
                --do_eval\
                --do_test\
                --finetuner_model_name_or_path "${MODEL_NAME}" \
		            --finetuner_tokenizer_name_or_path "${MODEL_NAME}"\
                --per_device_train_batch_size 16 \
                --per_device_eval_batch_size 64 \
                --max_seq_length 128 \
                --output_dir $OUTPUT_DIR \
                --cache_dir "${BASE}/cache/" \
                --logging_dir "${BASE}/logs/" \
                --overwrite_output_dir \
                --wandb_run_name "retrieval_finetuning"

            # Clean up checkpoint files
            rm -rf "${OUTPUT_DIR}checkpoint*"
        done
    done

    echo "Finished dataset: ${dataset} on GPU: ${gpu}"
}

# Launch each dataset on a separate GPU
for i in "${!KS[@]}"; do
    k=${KS[$i]}
    epoch=${EPOCHS[$i]}
    gpu=${GPUS[$i]}

    run_dataset "${k}" "${epoch}" "${gpu}" &
done

# Wait for all background processes to finish
wait

echo "All K processed!"<|MERGE_RESOLUTION|>--- conflicted
+++ resolved
@@ -39,20 +39,12 @@
                 --do_embedding \
                 --embedder_model_name_or_path "m3" \
                 --do_searching \
-<<<<<<< HEAD
-                --splits ["train"] \
-=======
                 --splits "train" \
->>>>>>> e63bffcb
                 --index_path "/mounts/work/faeze/data_efficient_hate/models/retriever/all_multilingual_with_m3/" \
                 --max_retrieved ${k} \
                 --exclude_datasets "\[${dataset}\]" \
                 --do_retrieval_tuning \
-<<<<<<< HEAD
-                --retrieval_num_train_epochs 3 \
-=======
                 --retrieval_num_train_epochs ${epoch} \
->>>>>>> e63bffcb
                 --retrieval_do_train \
                 --retrieval_do_test \
                 --do_fine_tuning \
