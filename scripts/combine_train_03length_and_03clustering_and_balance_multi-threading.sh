--- conflicted
+++ resolved
@@ -40,15 +40,9 @@
                 --do_embedding \
                 --embedder_model_name_or_path "m3" \
                 --do_searching \
-<<<<<<< HEAD
 		--balance_labels\
 		--unique_word_criteria_weight 0.3\
 		--cluster_criteria_weight 0.3\
-=======
-		            --balance_labels\
-		            --unique_word_criteria_weight 0.3\
-		            --cluster_criteria_weight 0.3\
->>>>>>> 9b57ea5b
                 --splits "train" \
                 --index_path "/mounts/data/proj/faeze/data_efficient_hate/models/retriever/all_multilingual_with_m3/" \
                 --max_retrieved ${k} \
